--- conflicted
+++ resolved
@@ -89,35 +89,12 @@
         return headerValues.stream()
                 .map(ClientCookieDecoder.LAX::decode)
                 .filter(Objects::nonNull)
-<<<<<<< HEAD
-                .map(ResponseCookie::convert)
+                .map(cookie -> new Builder(cookie).build())
                 .collect(Collectors.toList());
     }
 
     /**
-     * Encodes a collection of {@link ResponseCookie} objects into a list of "Set-Cookie" header values.
-     *
-     * @param cookies cookies
-     * @return "Set-Cookie" header values
-     */
-    public static List<String> encode(Collection<ResponseCookie> cookies) {
-        List<NettyCookie> nettyCookies = cookies.stream()
-                .map(ResponseCookie::convert)
-                .collect(Collectors.toList());
-
-        return ServerCookieEncoder.LAX.encode(nettyCookies);
-    }
-
-    /**
-     * Encodes a {@link ResponseCookie} object into a "Set-Cookie" header value.
-=======
-                .map(cookie -> new Builder(cookie).build())
-                .collect(Collectors.toSet());
-    }
-
-    /**
      * Encodes this object into a "Set-Cookie" header value.
->>>>>>> f9b57eaa
      *
      * @return "Set-Cookie" header value
      */
