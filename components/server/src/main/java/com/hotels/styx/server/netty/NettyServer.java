/*
  Copyright (C) 2013-2020 Expedia Inc.

  Licensed under the Apache License, Version 2.0 (the "License");
  you may not use this file except in compliance with the License.
  You may obtain a copy of the License at

  http://www.apache.org/licenses/LICENSE-2.0

  Unless required by applicable law or agreed to in writing, software
  distributed under the License is distributed on an "AS IS" BASIS,
  WITHOUT WARRANTIES OR CONDITIONS OF ANY KIND, either express or implied.
  See the License for the specific language governing permissions and
  limitations under the License.
 */
package com.hotels.styx.server.netty;

import com.google.common.collect.ImmutableMap;
import com.hotels.styx.InetServer;
import com.hotels.styx.NettyExecutor;
import com.hotels.styx.api.Eventual;
import com.hotels.styx.api.HttpHandler;
import com.hotels.styx.api.extension.service.spi.AbstractStyxService;
import io.netty.bootstrap.ServerBootstrap;
import io.netty.buffer.PooledByteBufAllocator;
import io.netty.channel.Channel;
import io.netty.channel.ChannelFutureListener;
import io.netty.channel.ChannelInitializer;
import io.netty.channel.group.ChannelGroup;
import org.slf4j.Logger;

import java.net.BindException;
import java.net.InetSocketAddress;
import java.util.Map;
import java.util.Optional;
import java.util.concurrent.CompletableFuture;

import static com.hotels.styx.api.HttpResponse.response;
import static com.hotels.styx.api.HttpResponseStatus.OK;
import static io.netty.channel.ChannelOption.ALLOCATOR;
import static io.netty.channel.ChannelOption.SO_BACKLOG;
import static io.netty.channel.ChannelOption.SO_KEEPALIVE;
import static io.netty.channel.ChannelOption.SO_REUSEADDR;
import static io.netty.channel.ChannelOption.TCP_NODELAY;
import static java.lang.String.format;
import static java.nio.charset.StandardCharsets.UTF_8;
import static java.util.Objects.requireNonNull;
import static org.slf4j.LoggerFactory.getLogger;

/**
 * NettyServer.
 */
final class NettyServer extends AbstractStyxService implements InetServer {
    private static final Logger LOGGER = getLogger(NettyServer.class);

    private final ChannelGroup channelGroup;

    private final HttpHandler handler;
    private final ServerConnector serverConnector;
    private final String host;
    private final NettyExecutor bossExecutor;
    private final NettyExecutor workerExecutor;
    private final Runnable shutdownAction;

    private volatile InetSocketAddress address;

    NettyServer(NettyServerBuilder nettyServerBuilder) {
        super("");
        this.host = nettyServerBuilder.host();
        this.channelGroup = requireNonNull(nettyServerBuilder.channelGroup());
        this.handler = requireNonNull(nettyServerBuilder.handler());
        this.serverConnector = nettyServerBuilder.protocolConnector();
        this.bossExecutor = nettyServerBuilder.bossExecutor();
        this.workerExecutor = nettyServerBuilder.workerExecutor();
        this.shutdownAction = nettyServerBuilder.shutdownAction();
    }

    @Override
    public Map<String, HttpHandler> adminInterfaceHandlers(String namespace) {
        return ImmutableMap.of(
                "port", (request, response) -> Eventual.of(
                        response(OK)
                                .disableCaching()
                                .body(format("%d", this.address.getPort()), UTF_8)
                                .build()
                                .stream()
                ));
    }

    @Override
    public InetSocketAddress inetAddress() {
        return Optional.ofNullable(address)
                .map(it -> {
                    try {
                        return new InetSocketAddress(host, it.getPort());
                    } catch (IllegalArgumentException e) {
                        return null;
                    }
                })
                .orElse(null);
    }

    @Override
    protected CompletableFuture<Void> startService() {
        LOGGER.info("starting services");

        CompletableFuture<Void> serviceFuture = new CompletableFuture<>();

        ServerBootstrap b = new ServerBootstrap();

        b.group(bossExecutor.eventLoopGroup(), workerExecutor.eventLoopGroup())
                .channel(bossExecutor.serverEventLoopClass())
                .option(SO_BACKLOG, 1024)
                .option(SO_REUSEADDR, true)
                .childOption(SO_REUSEADDR, true)
                .childOption(SO_KEEPALIVE, true)
                .childOption(TCP_NODELAY, true)
                .childOption(ALLOCATOR, PooledByteBufAllocator.DEFAULT)
                .childHandler(new ChannelInitializer() {
                    @Override
                    protected void initChannel(Channel ch) throws Exception {
                        serverConnector.configure(ch, handler);
                    }
                });

        // Bind and start to accept incoming connections.
        int port = serverConnector.port();

        b.bind(new InetSocketAddress(port))
                .addListener((ChannelFutureListener) future -> {
                    if (future.isSuccess()) {
                        Channel channel = future.channel();
                        channelGroup.add(channel);
                        address = (InetSocketAddress) channel.localAddress();
                        LOGGER.info("server connector {} bound successfully on port {} socket port {}", new Object[]{serverConnector.getClass(), port, address});
                        serviceFuture.complete(null);
                    } else {
                        LOGGER.warn("Failed to start service={} cause={}", this, future.cause());
                        serviceFuture.completeExceptionally(mapToBetterException(future.cause(), port));
                    }
                });

        return serviceFuture;
    }

    @Override
    protected CompletableFuture<Void> stopService() {
        return CompletableFuture.runAsync(() -> {
            try {
                channelGroup.close().awaitUninterruptibly();
                if (this.shutdownAction != null) {
                    shutdownAction.run();
                }
<<<<<<< HEAD
            } catch (RuntimeException e) {
                throw e;
=======
                address = null;
>>>>>>> 7e1154e4
            } catch (Exception e) {
                throw new RuntimeException(e);
            }
        });
    }

    private Throwable mapToBetterException(Throwable cause, int port) {
        if (cause instanceof BindException) {
            return new BindException(format("Address [%s] already is use.", port));
        }
        return cause;
    }
}<|MERGE_RESOLUTION|>--- conflicted
+++ resolved
@@ -151,12 +151,9 @@
                 if (this.shutdownAction != null) {
                     shutdownAction.run();
                 }
-<<<<<<< HEAD
+                address = null;
             } catch (RuntimeException e) {
                 throw e;
-=======
-                address = null;
->>>>>>> 7e1154e4
             } catch (Exception e) {
                 throw new RuntimeException(e);
             }
